--- conflicted
+++ resolved
@@ -86,11 +86,7 @@
     use systick_monotonic::Systick;
 
     use stm32_eth::{
-<<<<<<< HEAD
-        dma::{EthernetDMA, PacketId},
-=======
-        dma::{EthernetDMA, RxRingEntry, TxRingEntry},
->>>>>>> 169b3b75
+        dma::EthernetDMA,
         mac::Speed,
         ptp::{EthernetPTP, Timestamp},
         Parts,
