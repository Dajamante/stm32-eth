--- conflicted
+++ resolved
@@ -28,16 +28,6 @@
 cortex-m = "0.7"
 log = { version = "0.4", optional = true }
 defmt = { version = "0.3", optional = true }
-<<<<<<< HEAD
-
-# For rtic-echo
-cortex-m-rtic = { version = "1.0", optional = true }
-defmt-rtt = { version = "0.3", optional = true }
-panic-probe = { version = "0.3", optional = true, features = [ "print-defmt" ] }
-systick-monotonic = { version = "1.0", optional = true }
-fugit = { version = "0.3", optional = true}
-=======
->>>>>>> e319913c
 
 [dependencies.smoltcp]
 git = "https://github.com/datdenkikniet/smoltcp.git"
