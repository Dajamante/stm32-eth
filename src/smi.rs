--- conflicted
+++ resolved
@@ -1,13 +1,9 @@
-<<<<<<< HEAD
-use crate::stm32::ethernet_mac::{MACMIIAR, MACMIIDR};
-=======
 #[cfg(feature = "stm32f4xx-hal")]
 use stm32f4xx_hal::stm32;
 #[cfg(feature = "stm32f7xx-hal")]
 use stm32f7xx_hal::pac as stm32;
 
 use stm32::ethernet_mac::{MACMIIAR, MACMIIDR};
->>>>>>> 284079db
 
 /// MDIO pin types.
 pub unsafe trait MdioPin {}
@@ -115,6 +111,8 @@
 mod pin_impls {
     #[cfg(feature = "stm32f4xx-hal")]
     use stm32f4xx_hal::gpio::{gpioa::PA2, gpioc::PC1, Alternate, AF11};
+    #[cfg(feature = "stm32f1xx-hal")]
+    use stm32f7xx_hal::gpio::{gpioa::PA2, gpioc::PC1, Alternate, AF11};
     #[cfg(feature = "stm32f7xx-hal")]
     use stm32f7xx_hal::gpio::{gpioa::PA2, gpioc::PC1, Alternate, AF11};
 
