<<<<<<< HEAD
use crate::stm32::ETHERNET_DMA;
=======
#[cfg(feature = "stm32f4xx-hal")]
use stm32f4xx_hal::stm32;
#[cfg(feature = "stm32f7xx-hal")]
use stm32f7xx_hal::pac as stm32;

use stm32::ETHERNET_DMA;
>>>>>>> 284079db

use core::{
    ops::{Deref, DerefMut},
    sync::atomic::{self, Ordering},
};

use crate::{
    desc::Descriptor,
    ring::{RingDescriptor, RingEntry},
};

/// Owned by DMA engine
const TXDESC_0_OWN: u32 = 1 << 31;
/// Interrupt on completion
const TXDESC_0_IC: u32 = 1 << 30;
/// First segment of frame
const TXDESC_0_FS: u32 = 1 << 28;
/// Last segment of frame
const TXDESC_0_LS: u32 = 1 << 29;
/// Transmit end of ring
const TXDESC_0_TER: u32 = 1 << 21;
/// Second address chained
const TXDESC_0_TCH: u32 = 1 << 20;
/// Error status
const TXDESC_0_ES: u32 = 1 << 15;

const TXDESC_1_TBS_SHIFT: usize = 0;
const TXDESC_1_TBS_MASK: u32 = 0x0fff << TXDESC_1_TBS_SHIFT;

#[derive(Debug, PartialEq)]
pub enum TxError {
    /// Ring buffer is full
    WouldBlock,
}

#[repr(C)]
#[derive(Clone)]
pub struct TxDescriptor {
    desc: Descriptor,
}

impl Default for TxDescriptor {
    fn default() -> Self {
        Self::new()
    }
}

impl TxDescriptor {
    /// Creates an zeroed TxDescriptor.
    pub const fn new() -> Self {
        Self {
            desc: Descriptor::new(),
        }
    }

    /// Is owned by the DMA engine?
    fn is_owned(&self) -> bool {
        (self.desc.read(0) & TXDESC_0_OWN) == TXDESC_0_OWN
    }

    /// Pass ownership to the DMA engine
    fn set_owned(&mut self) {
        // "Preceding reads and writes cannot be moved past subsequent writes."
        #[cfg(feature = "fence")]
        atomic::fence(Ordering::Release);

        atomic::compiler_fence(Ordering::Release);
        unsafe {
            self.desc.modify(0, |w| w | TXDESC_0_OWN);
        }

        // Used to flush the store buffer as fast as possible to make the buffer available for the
        // DMA.
        #[cfg(feature = "fence")]
        atomic::fence(Ordering::SeqCst);
    }

    #[allow(unused)]
    fn has_error(&self) -> bool {
        (self.desc.read(0) & TXDESC_0_ES) == TXDESC_0_ES
    }

    fn set_buffer1(&mut self, buffer: *const u8) {
        unsafe {
            self.desc.write(2, buffer as u32);
        }
    }

    fn set_buffer1_len(&mut self, len: usize) {
        unsafe {
            self.desc.modify(1, |w| {
                (w & !TXDESC_1_TBS_MASK) | ((len as u32) << TXDESC_1_TBS_SHIFT)
            });
        }
    }

    // points to next descriptor (RCH)
    fn set_buffer2(&mut self, buffer: *const u8) {
        unsafe {
            self.desc.write(3, buffer as u32);
        }
    }

    fn set_end_of_ring(&mut self) {
        unsafe {
            self.desc.modify(0, |w| w | TXDESC_0_TER);
        }
    }
}

pub type TxRingEntry = RingEntry<TxDescriptor>;

impl RingDescriptor for TxDescriptor {
    fn setup(&mut self, buffer: *const u8, _len: usize, next: Option<&Self>) {
        // Defer this initialization to this function, so we can have `RingEntry` on bss.
        unsafe {
            self.desc
                .write(0, TXDESC_0_TCH | TXDESC_0_IC | TXDESC_0_FS | TXDESC_0_LS);
        }
        self.set_buffer1(buffer);
        match next {
            Some(next) => self.set_buffer2(&next.desc as *const Descriptor as *const u8),
            None => {
                #[allow(clippy::zero_ptr)]
                self.set_buffer2(0 as *const u8);
                self.set_end_of_ring();
            }
        };
    }
}

impl TxRingEntry {
    fn prepare_packet(&mut self, length: usize) -> Option<TxPacket> {
        assert!(length <= self.as_slice().len());

        if !self.desc().is_owned() {
            self.desc_mut().set_buffer1_len(length);
            Some(TxPacket {
                entry: self,
                length,
            })
        } else {
            None
        }
    }
}

pub struct TxPacket<'a> {
    entry: &'a mut TxRingEntry,
    length: usize,
}

impl<'a> Deref for TxPacket<'a> {
    type Target = [u8];

    fn deref(&self) -> &Self::Target {
        &self.entry.as_slice()[0..self.length]
    }
}

impl<'a> DerefMut for TxPacket<'a> {
    fn deref_mut(&mut self) -> &mut Self::Target {
        &mut self.entry.as_mut_slice()[0..self.length]
    }
}

impl<'a> TxPacket<'a> {
    // Pass to DMA engine
    pub fn send(self) {
        self.entry.desc_mut().set_owned();
    }
}

/// Tx DMA state
pub struct TxRing<'a> {
    entries: &'a mut [TxRingEntry],
    next_entry: usize,
}

impl<'a> TxRing<'a> {
    /// Allocate
    ///
    /// `start()` will be needed before `send()`
    pub fn new(entries: &'a mut [TxRingEntry]) -> Self {
        TxRing {
            entries,
            next_entry: 0,
        }
    }

    /// Start the Tx DMA engine
    pub fn start(&mut self, eth_dma: &ETHERNET_DMA) {
        // Setup ring
        {
            let mut previous: Option<&mut TxRingEntry> = None;
            for entry in self.entries.iter_mut() {
                if let Some(prev_entry) = &mut previous {
                    prev_entry.setup(Some(entry));
                }
                previous = Some(entry);
            }
            if let Some(entry) = &mut previous {
                entry.setup(None);
            }
        }

        let ring_ptr = self.entries[0].desc() as *const TxDescriptor;
        // Register TxDescriptor
<<<<<<< HEAD
        eth_dma.dmatdlar.write(|w| {
            // Note: unsafe block required for `stm32f107`.
            #[allow(unused_unsafe)]
            unsafe {
                w.stl().bits(ring_ptr as u32)
            }
        });
=======
        eth_dma
            .dmatdlar
            .write(|w| unsafe { w.stl().bits(ring_ptr as u32) });
>>>>>>> 284079db

        // "Preceding reads and writes cannot be moved past subsequent writes."
        #[cfg(feature = "fence")]
        atomic::fence(Ordering::Release);

        // We don't need a compiler fence here because all interactions with `Descriptor` are
        // volatiles

        // Start transmission
        eth_dma.dmaomr.modify(|_, w| w.st().set_bit());
    }

    pub fn send<F: FnOnce(&mut [u8]) -> R, R>(
        &mut self,
        length: usize,
        f: F,
    ) -> Result<R, TxError> {
        let entries_len = self.entries.len();

        match self.entries[self.next_entry].prepare_packet(length) {
            Some(mut pkt) => {
                let r = f(pkt.deref_mut());
                pkt.send();

                self.next_entry += 1;
                if self.next_entry >= entries_len {
                    self.next_entry = 0;
                }
                Ok(r)
            }
            None => Err(TxError::WouldBlock),
        }
    }

    /// Demand that the DMA engine polls the current `TxDescriptor`
    /// (when we just transferred ownership to the hardware).
    pub fn demand_poll(&self, eth_dma: &ETHERNET_DMA) {
        eth_dma.dmatpdr.write(|w| {
            #[cfg(any(feature = "stm32f4xx-hal", feature = "stm32f7xx-hal"))]
            {
                w.tpd().poll()
            }
            #[cfg(feature = "stm32f1xx-hal")]
            unsafe {
                // TODO: There is no nice `poll` method for `stm32f107`?
                w.tpd().bits(0)
            }
        });
    }

    /// Is the Tx DMA engine running?
    pub fn is_running(&self, eth_dma: &ETHERNET_DMA) -> bool {
        self.running_state(&eth_dma).is_running()
    }

    fn running_state(&self, eth_dma: &ETHERNET_DMA) -> RunningState {
        match eth_dma.dmasr.read().tps().bits() {
            // Reset or Stop Transmit Command issued
            0b000 => RunningState::Stopped,
            // Fetching transmit transfer descriptor
            0b001 => RunningState::Running,
            // Waiting for status
            0b010 => RunningState::Running,
            // Reading Data from host memory buffer and queuing it to transmit buffer
            0b011 => RunningState::Running,
            0b100 | 0b101 => RunningState::Reserved,
            // Transmit descriptor unavailable
            0b110 => RunningState::Suspended,
            _ => RunningState::Unknown,
        }
    }
}

#[derive(Debug, PartialEq)]
enum RunningState {
    /// Reset or Stop Transmit Command issued
    Stopped,
    /// Fetching transmit transfer descriptor;
    /// Waiting for status;
    /// Reading Data from host memory buffer and queuing it to transmit buffer
    Running,
    /// Reserved for future use
    Reserved,
    /// Transmit descriptor unavailable
    Suspended,
    /// Invalid value
    Unknown,
}

impl RunningState {
    pub fn is_running(&self) -> bool {
        *self == RunningState::Running
    }
}<|MERGE_RESOLUTION|>--- conflicted
+++ resolved
@@ -1,13 +1,4 @@
-<<<<<<< HEAD
 use crate::stm32::ETHERNET_DMA;
-=======
-#[cfg(feature = "stm32f4xx-hal")]
-use stm32f4xx_hal::stm32;
-#[cfg(feature = "stm32f7xx-hal")]
-use stm32f7xx_hal::pac as stm32;
-
-use stm32::ETHERNET_DMA;
->>>>>>> 284079db
 
 use core::{
     ops::{Deref, DerefMut},
@@ -216,19 +207,10 @@
 
         let ring_ptr = self.entries[0].desc() as *const TxDescriptor;
         // Register TxDescriptor
-<<<<<<< HEAD
-        eth_dma.dmatdlar.write(|w| {
-            // Note: unsafe block required for `stm32f107`.
-            #[allow(unused_unsafe)]
-            unsafe {
-                w.stl().bits(ring_ptr as u32)
-            }
-        });
-=======
         eth_dma
             .dmatdlar
+            // Note: unsafe block required for `stm32f107`.
             .write(|w| unsafe { w.stl().bits(ring_ptr as u32) });
->>>>>>> 284079db
 
         // "Preceding reads and writes cannot be moved past subsequent writes."
         #[cfg(feature = "fence")]
