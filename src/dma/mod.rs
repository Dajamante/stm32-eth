//! Ethernet DMA access and configuration.

use cortex_m::peripheral::NVIC;

use crate::{peripherals::ETHERNET_DMA, stm32::Interrupt};

mod cache;
pub(crate) use cache::Cache;

#[cfg(feature = "smoltcp-phy")]
mod smoltcp_phy;
#[cfg(feature = "smoltcp-phy")]
pub use smoltcp_phy::*;

#[cfg(feature = "async-await")]
use futures::task::AtomicWaker;

#[cfg(any(feature = "ptp", feature = "async-await"))]
use core::task::Poll;

pub(crate) mod generic_ring;

mod rx;
pub use rx::{
    RunningState as RxRunningState, RxDescriptor, RxDescriptorRing, RxError, RxPacket, RxRing,
};

mod tx;
pub use tx::{
    RunningState as TxRunningState, TxDescriptor, TxDescriptorRing, TxError, TxPacket, TxRing,
};

#[cfg(feature = "ptp")]
use crate::ptp::Timestamp;

mod packet_id;
pub use packet_id::PacketId;

const _RXDESC_SIZE: usize = core::mem::size_of::<RxDescriptor>();
const _TXDESC_SIZE: usize = core::mem::size_of::<TxDescriptor>();

/// Assert that our descriptors have the same size.
///
/// This is necessary as we only have a single Descriptor Skip Length
/// value which applies to both TX and RX descriptors.
const _ASSERT_DESCRIPTOR_SIZES: () = assert!(_RXDESC_SIZE == _TXDESC_SIZE);

const _ASSERT_DESCRIPTOR_ALIGN: () = assert!(_RXDESC_SIZE % 4 == 0);

const DESC_WORD_SKIP: u8 = ((_RXDESC_SIZE / 4) - self::generic_ring::DESC_SIZE) as u8;

const _ASSERT_DESC_WORD_SKIP_SIZE: () = assert!(DESC_WORD_SKIP <= 0b111);

/// From the datasheet: *VLAN Frame maxsize = 1522*
pub const MTU: usize = 1522;

pub(crate) struct DmaParts {
    pub eth_dma: ETHERNET_DMA,
    #[cfg(feature = "stm32h7xx-hal")]
    pub eth_mtl: crate::stm32::ETHERNET_MTL,
}

#[cfg_attr(feature = "defmt", derive(defmt::Format))]
#[derive(Clone, Copy, Debug, PartialEq)]
/// This struct is returned if a packet ID is not associated
/// with any TX or RX descriptors.
pub struct PacketIdNotFound;

/// Ethernet DMA.
pub struct EthernetDMA<'rx, 'tx> {
<<<<<<< HEAD
    parts: DmaParts,
    rx_ring: RxRing<'rx>,
    tx_ring: TxRing<'tx>,
=======
    pub(crate) eth_dma: ETHERNET_DMA,
    pub(crate) rx_ring: RxRing<'rx>,
    pub(crate) tx_ring: TxRing<'tx>,

    #[cfg(feature = "ptp")]
    packet_id_counter: u32,
>>>>>>> 169b3b75
}

impl<'rx, 'tx> EthernetDMA<'rx, 'tx> {
    fn eth_dma(&self) -> &ETHERNET_DMA {
        &self.parts.eth_dma
    }

    /// Create and initialise the ethernet DMA
    ///
    /// # Note
    /// - Make sure that the buffers reside in a memory region that is
    /// accessible by the peripheral. Core-Coupled Memory (CCM) is
    /// usually not accessible.
    pub(crate) fn new(
        parts: DmaParts,
        rx_buffer: RxDescriptorRing<'rx>,
        tx_buffer: TxDescriptorRing<'tx>,
    ) -> Self {
        let DmaParts {
            eth_dma,
            #[cfg(feature = "stm32h7xx-hal")]
            eth_mtl,
        } = &parts;

        #[cfg(feature = "f-series")]
        {
            // reset DMA bus mode register
            eth_dma.dmabmr.modify(|_, w| w.sr().set_bit());
            // Wait until done
            while eth_dma.dmabmr.read().sr().bit_is_set() {}

            // operation mode register
            eth_dma.dmaomr.modify(|_, w| {
                // Dropping of TCP/IP checksum error frames disable
                w.dtcefd()
                    .set_bit()
                    // Receive store and forward
                    .rsf()
                    .set_bit()
                    // Disable flushing of received frames
                    .dfrf()
                    .set_bit()
                    // Transmit store and forward
                    .tsf()
                    .set_bit()
                    // Forward error frames
                    .fef()
                    .set_bit()
                    // Operate on second frame
                    .osf()
                    .set_bit()
            });

            // bus mode register
            eth_dma.dmabmr.modify(|_, w| {
                // For any non-f107 chips, we must use enhanced descriptor format to support checksum
                // offloading and/or timestamps.
                #[cfg(not(feature = "stm32f1xx-hal"))]
                let w = w.edfe().set_bit();

                unsafe {
                    // Address-aligned beats
                    w.aab()
                        .set_bit()
                        // Fixed burst
                        .fb()
                        .set_bit()
                        // Rx DMA PBL
                        .rdp()
                        .bits(32)
                        // Programmable burst length
                        .pbl()
                        .bits(32)
                        // Rx Tx priority ratio 2:1
                        .pm()
                        .bits(0b01)
                        // Use separate PBL
                        .usp()
                        .set_bit()
                }
            });

            // Configure word skip length.
            eth_dma.dmabmr.modify(|_, w| w.dsl().bits(DESC_WORD_SKIP));
        }

        #[cfg(feature = "stm32h7xx-hal")]
        {
            // reset DMA bus mode register
            parts.eth_dma.dmamr.modify(|_, w| w.swr().set_bit());
            // Wait until done
            while eth_dma.dmamr.read().swr().bit_is_set() {}

            // Rx Tx priority ratio 2:1
            eth_dma.dmamr.modify(|_, w| w.pr().variant(0b001));

            eth_dma
                .dmaccr
                .modify(|_, w| w.dsl().variant(DESC_WORD_SKIP));

            // Operation mode registers
            eth_mtl.mtlrx_qomr.modify(|_, w| {
                w
                    // Dropping of TCP/IP checksum error frames disable
                    .dis_tcp_ef()
                    .set_bit()
                    // Receive store and forward
                    .rsf()
                    .set_bit()
                    // Forward error frames
                    .fep()
                    .set_bit()
                    // Forward undersized but good frames
                    .fup()
                    .set_bit()
            });

            // Transmit store and forward
            eth_mtl.mtltx_qomr.modify(|_, w| w.tsf().set_bit());

            eth_dma.dmasbmr.modify(|_, w| w.aal().set_bit());

            eth_dma.dmacrx_cr.modify(|_, w| {
                w
                    // RX DMA programmable burst length.
                    .rxpbl()
                    .variant(32)
                    // Receive buffer size
                    .rbsz()
                    .variant(rx_buffer.first_buffer().len() as u16)
            });

            eth_dma.dmactx_cr.modify(|_, w| {
                w
                    // TX DMA programmable burst length.
                    .txpbl()
                    .variant(32)
                    // Operate on second packet
                    .osf()
                    .set_bit()
            });
        }

        let mut dma = EthernetDMA {
            parts,
            rx_ring: RxRing::new(rx_buffer),
            tx_ring: TxRing::new(tx_buffer),
            packet_id_counter: 0,
        };

        dma.rx_ring.start(&dma.parts.eth_dma);
        dma.tx_ring.start(&dma.parts.eth_dma);

        dma
    }

    /// Split the [`EthernetDMA`] into concurrently operating send and
    /// receive parts.
    pub fn split(&mut self) -> (&mut RxRing<'rx>, &mut TxRing<'tx>) {
        (&mut self.rx_ring, &mut self.tx_ring)
    }

    /// Enable RX and TX interrupts
    ///
    /// In your handler you must call
    /// [`EthernetDMA::interrupt_handler()`] or [`stm32_eth::eth_interrupt_handler`](crate::eth_interrupt_handler)
    /// to clear interrupt pending bits. Otherwise the interrupt will reoccur immediately.
    ///
    /// [`EthernetPTP::interrupt_handler()`]: crate::ptp::EthernetPTP::interrupt_handler
    #[cfg_attr(
        feature = "ptp",
        doc = "If you have PTP enabled, you must also call [`EthernetPTP::interrupt_handler()`] if you wish to make use of the PTP timestamp trigger feature."
    )]
    pub fn enable_interrupt(&self) {
        #[cfg(feature = "f-series")]
        self.eth_dma().dmaier.modify(|_, w| {
            w
                // Normal interrupt summary enable
                .nise()
                .set_bit()
                // Receive Interrupt Enable
                .rie()
                .set_bit()
                // Transmit Interrupt Enable
                .tie()
                .set_bit()
        });

        #[cfg(feature = "stm32h7xx-hal")]
        self.eth_dma().dmacier.modify(|_, w| {
            w
                // Normal interrupt summary enable
                .nie()
                .set_bit()
                // Receive Interrupt Enable
                .rie()
                .set_bit()
                // Transmit Interrupt Enable
                .tie()
                .set_bit()
                // Abnormal Interrupt Summary enable
                .aie()
                .set_bit()
                // Receive Buffer Unavailable
                .rbue()
                .set_bit()
                // Transmit Buffer Unavailable
                .tbue()
                .set_bit()
        });

        // Enable ethernet interrupts
        unsafe {
            NVIC::unmask(Interrupt::ETH);
        }
    }

    #[cfg(feature = "stm32h7xx-hal")]
    fn panic_fbe() -> ! {
        // SAFETY: we only perform atomic reads/writes through `eth_dma`.
        let eth_dma = unsafe { &*ETHERNET_DMA::ptr() };

        let tx_descriptor_addr = eth_dma.dmaccatx_dr.read().bits();
        let tx_buffer_addr = eth_dma.dmaccatx_br.read().bits();

        let rx_descriptor_addr = eth_dma.dmaccarx_dr.read().bits();
        let rx_buffer_addr = eth_dma.dmaccarx_br.read().bits();

        // TODO: add a link to a/the github issue describing this problem,
        // and how to solve it.
        panic!("Fatal bus error! Is the descriptor and buffer memory accessible by the Ethernet MAC/DMA? TXDESC: {:08X}, TXBUF: {:08X}, RXDESC: {:08X}, TXDESC: {:08X}", tx_descriptor_addr, tx_buffer_addr, rx_descriptor_addr, rx_buffer_addr);
    }

    /// Handle the DMA parts of the `ETH` interrupt.
    pub(crate) fn interrupt_handler() -> InterruptReasonSummary {
        // SAFETY: we only perform atomic reads/writes through `eth_dma`.
        let eth_dma = unsafe { &*ETHERNET_DMA::ptr() };

        #[cfg(feature = "f-series")]
        let (is_rx, is_tx, is_error) = {
            // Read register
            let status = eth_dma.dmasr.read();

            // Reset bits
            eth_dma.dmasr.write(|w| {
                w.nis()
                    .set_bit()
                    .ts()
                    .set_bit()
                    .rs()
                    .set_bit()
                    .ais()
                    .set_bit()
            });

            (
                status.rs().bit_is_set(),
                status.ts().bit_is_set(),
                status.ais().bit_is_set(),
            )
        };

        #[cfg(feature = "stm32h7xx-hal")]
        let (is_rx, is_tx, is_error) = {
            // Read register
            let status = eth_dma.dmacsr.read();

            // Reset bits
            eth_dma.dmacsr.write(|w| {
                w.nis()
                    .set_bit()
                    .ais()
                    .set_bit()
                    .ti()
                    .set_bit()
                    .ri()
                    .set_bit()
                    .rbu()
                    .set_bit()
                    .tbu()
                    .set_bit()
            });

            if status.fbe().bit_is_set() {
                EthernetDMA::panic_fbe();
            }

            (
                status.ri().bit_is_set() || status.rbu().bit_is_set(),
                status.ti().bit_is_set() || status.tbu().bit_is_set(),
                status.ais().bit_is_set(),
            )
        };

        let status = InterruptReasonSummary {
            is_rx,
            is_tx,
            is_error,
        };

        #[cfg(feature = "async-await")]
        {
            if status.is_tx {
                EthernetDMA::tx_waker().wake();
            }

            if status.is_rx {
                EthernetDMA::rx_waker().wake();
            }
        }

        status
    }

    /// Try to receive a packet.
    ///
    /// If no packet is available, this function returns [`Err(RxError::WouldBlock)`](RxError::WouldBlock).
    ///
    /// It may also return another kind of [`RxError`].
    pub fn recv_next(&mut self, packet_id: Option<PacketId>) -> Result<RxPacket, RxError> {
        self.rx_ring.recv_next(packet_id.map(Into::into))
    }

    /// Is Rx DMA currently running?
    ///
    /// It stops if the ring is full. Call [`EthernetDMA::recv_next()`] to free an
    /// entry and to demand poll from the hardware.
    pub fn rx_is_running(&self) -> bool {
        RxRing::running_state().is_running()
    }

    /// Is Tx DMA currently running?
    pub fn tx_is_running(&self) -> bool {
        TxRing::is_running()
    }

    /// Try to send a packet with data.
    ///
    /// If there are no free TX slots, this function will
    /// return [`Err(TxError::WouldBlock)`](TxError::WouldBlock).
    pub fn send<F>(
        &mut self,
        length: usize,
        packet_id: Option<PacketId>,
        f: F,
    ) -> Result<(), TxError>
    where
        F: FnOnce(&mut [u8]),
    {
        let mut tx_packet = self.tx_ring.send_next(length, packet_id)?;
        f(&mut tx_packet);
        tx_packet.send();

        Ok(())
    }

    /// Check if there is a packet available for reading.
    ///
    /// If this function returns true, it is guaranteed that the
    /// next call to [`EthernetDMA::recv_next`] will return [`Ok`].
    pub fn rx_available(&mut self) -> bool {
        self.rx_ring.next_entry_available()
    }

    /// Check if sending a packet now would succeed.
    ///
    /// If this function returns true, it is guaranteed that
    /// the next call to [`EthernetDMA::send`] will return [`Ok`]
    pub fn tx_available(&mut self) -> bool {
        self.tx_ring.next_entry_available()
    }
}

impl Drop for EthernetDMA<'_, '_> {
    // On drop, stop all DMA actions.
    fn drop(&mut self) {
        self.tx_ring.stop(self.eth_dma());
        self.rx_ring.stop(self.eth_dma());
    }
}

#[cfg(feature = "async-await")]
impl<'rx, 'tx> EthernetDMA<'rx, 'tx> {
    pub(crate) fn rx_waker() -> &'static AtomicWaker {
        static WAKER: AtomicWaker = AtomicWaker::new();
        &WAKER
    }

    pub(crate) fn tx_waker() -> &'static AtomicWaker {
        static WAKER: AtomicWaker = AtomicWaker::new();
        &WAKER
    }

    /// Receive a packet.
    ///
    /// See [`RxRing::recv`].
    pub async fn recv(&mut self, packet_id: Option<PacketId>) -> RxPacket {
        self.rx_ring.recv(packet_id).await
    }

    /// Prepare a packet for sending.
    ///
    /// See [`TxRing::prepare_packet`].
    pub async fn prepare_packet(&mut self, length: usize, packet_id: Option<PacketId>) -> TxPacket {
        self.tx_ring.prepare_packet(length, packet_id).await
    }

    /// Wait for an RX or TX interrupt to have
    /// occured.
    pub async fn rx_or_tx(&mut self) {
        let mut polled_once = false;
        core::future::poll_fn(|ctx| {
            if polled_once {
                Poll::Ready(())
            } else {
                polled_once = true;
                EthernetDMA::rx_waker().register(ctx.waker());
                EthernetDMA::tx_waker().register(ctx.waker());
                Poll::Pending
            }
        })
        .await;
    }
}

#[cfg(feature = "ptp")]
impl EthernetDMA<'_, '_> {
    /// Try to get the timestamp for the given packet ID.
    ///
    /// This function will attempt to find both RX and TX timestamps,
    /// so make sure that the provided packet ID is unique between the two.
    pub fn poll_timestamp(
        &self,
        packet_id: &PacketId,
    ) -> Poll<Result<Option<Timestamp>, PacketIdNotFound>> {
        // Check if it's a TX packet
        let tx = self.poll_tx_timestamp(packet_id);

        if tx != Poll::Ready(Err(PacketIdNotFound)) {
            return tx;
        }

        // It's not a TX packet, check if it's an RX packet
        Poll::Ready(self.rx_timestamp(packet_id))
    }

    /// Get the RX timestamp for the given packet ID.
    pub fn rx_timestamp(
        &self,
        packet_id: &PacketId,
    ) -> Result<Option<Timestamp>, PacketIdNotFound> {
        self.rx_ring.timestamp(packet_id)
    }

    /// Blockingly wait until the TX timestamp for
    /// the given ID is available.
    pub fn wait_for_tx_timestamp(
        &self,
        packet_id: &PacketId,
    ) -> Result<Option<Timestamp>, PacketIdNotFound> {
        self.tx_ring.wait_for_timestamp(packet_id)
    }

    /// Poll to check if the TX timestamp for the given
    /// ID is available.
    pub fn poll_tx_timestamp(
        &self,
        packet_id: &PacketId,
    ) -> Poll<Result<Option<Timestamp>, PacketIdNotFound>> {
        self.tx_ring.poll_timestamp(packet_id)
    }

    /// Get the TX timestamp for the given ID.
    #[cfg(feature = "async-await")]
    pub async fn tx_timestamp(
        &mut self,
        packet_id: &PacketId,
    ) -> Result<Option<Timestamp>, PacketIdNotFound> {
        self.tx_ring.timestamp(packet_id).await
    }

    /// Get the next packet ID.
    pub fn next_packet_id(&mut self) -> PacketId {
        let id = PacketId(self.packet_id_counter);
        self.packet_id_counter += 1;
        id
    }
}

/// A summary of the reasons for the interrupt
/// that occured
#[cfg_attr(feature = "defmt", derive(defmt::Format))]
#[derive(Debug, Clone, Copy)]
pub struct InterruptReasonSummary {
    /// The interrupt was caused by an RX event.
    pub is_rx: bool,
    /// The interrupt was caused by an TX event.
    pub is_tx: bool,
    /// The interrupt was caused by an error event.
    pub is_error: bool,
}<|MERGE_RESOLUTION|>--- conflicted
+++ resolved
@@ -68,18 +68,12 @@
 
 /// Ethernet DMA.
 pub struct EthernetDMA<'rx, 'tx> {
-<<<<<<< HEAD
     parts: DmaParts,
     rx_ring: RxRing<'rx>,
     tx_ring: TxRing<'tx>,
-=======
-    pub(crate) eth_dma: ETHERNET_DMA,
-    pub(crate) rx_ring: RxRing<'rx>,
-    pub(crate) tx_ring: TxRing<'tx>,
 
     #[cfg(feature = "ptp")]
     packet_id_counter: u32,
->>>>>>> 169b3b75
 }
 
 impl<'rx, 'tx> EthernetDMA<'rx, 'tx> {
